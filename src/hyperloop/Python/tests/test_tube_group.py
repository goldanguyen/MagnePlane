<<<<<<< HEAD
import pytest
from openmdao.api import Group, Problem

from hyperloop.Python.tube import tube_group
import numpy as np

def create_problem(GroupName):
    root = Group()
    prob = Problem(root)
    prob.root.add('comp', GroupName)
    return prob

class TestTube(object):
    def test_case1(self):

        TubeGroup = tube_group.TubeGroup()
        prob = create_problem(TubeGroup)
        prob.setup()
        # prob.root.list_connections()

        #Tube Inputs

        prob['comp.tube_area'] = 41.0
        prob['comp.tube_length'] = 480000.0
        prob['comp.tube_thickness'] = .05
        prob['comp.nozzle_air_W'] = 1.08
        prob['comp.nozzle_air_Tt'] = 1710.0
        prob['comp.nozzle_air_Cp'] = 0.24
        prob['comp.num_pods'] = 34
        prob['comp.tunnel_pressure'] = 850.0
        prob['comp.pod_mass'] = 3100.0
        prob['comp.h'] = 10.0
        prob['comp.vf'] = 335.0
        prob['comp.v0'] = 324.0
        prob['comp.Cd'] = 0.2
        prob['comp.S'] = 1.4
        prob['comp.D_mag'] = 150.0
        prob['comp.nozzle_thrust'] = 3500.0
        prob['comp.ram_drag'] = 7237.6
        prob['comp.num_thrust'] = 5.0
        prob['comp.electricity_price'] = 0.13
        prob['comp.time_thrust'] = 1.5

        prob.run()

        # Print Statement for debugging
        """
        print('Vacuum.weight_tot:%f' % prob['comp.Vacuum.weight_tot'])
        print('Struct.vac_weight: %f' % prob['comp.Struct.vac_weight'])
        print('Vacuum.tot_pwr %f' % prob['comp.Vacuum.tot_pwr'])
        print('TubePower.vac_power: %f' % prob['comp.TubePower.vac_power'])
        print('PropMech.pwr_req: %f' % prob['comp.PropMech.pwr_req'])
        print('Total Tube Power: %f' % prob['comp.TubePower.tot_power'])
        """

        # Test Values
        assert np.isclose(prob['comp.TubePower.tot_power'],72028., rtol=.01)
        assert np.isclose(prob['comp.temp_boundary'],322.259085, rtol=.01)
=======
import pytest
from openmdao.api import Group, Problem, IndepVarComp

from hyperloop.Python.tube import tube_group
import numpy as np

def create_problem(GroupName):
    root = Group()
    prob = Problem(root)
    prob.root.add('comp', GroupName)
    return prob

class TestTube(object):
    def test_case1(self):

        TubeGroup = tube_group.TubeGroup()
        prob = create_problem(TubeGroup)

        # prob.root.list_connections()

        des_vars = (('tunnel_pressure', 6.37552, {'units' : 'torr'}),
                    ('tube_area', 41., {'units': 'm**2'}),
                    ('tube_length', 480000., {'units': 'm'}))

        prob.root.add('des_vars',IndepVarComp(des_vars))

        prob.root.connect('des_vars.tunnel_pressure', 'comp.p_tunnel')
        prob.root.connect('des_vars.tube_area', 'comp.tube_area')
        prob.root.connect('des_vars.tube_length', 'comp.tube_length')

        prob.setup()

        #Tube Inputs
        prob['comp.pressure_initial'] = 760.2
        prob['comp.pwr'] = 18.5
        prob['comp.speed'] = 163333.3
        prob['comp.time_down'] = 300.0
        prob['comp.gamma'] = .8
        prob['comp.pump_weight'] = 715.0
        prob['comp.nozzle_air_W'] = 1.08
        prob['comp.nozzle_air_Tt'] = 1710.0
        prob['comp.num_pods'] = 34.
        prob['comp.h'] = 10.
        prob['comp.vf'] = 335.
        prob['comp.v0'] = 324.
        prob['comp.Cd'] = 0.2
        prob['comp.S'] = 1.4
        prob['comp.D_mag'] = 150.
        prob['comp.nozzle_thrust'] = 21473.92
        prob['comp.ram_drag'] = 7237.6
        prob['comp.num_thrust'] = 5.0
        prob['comp.time_thrust'] = 1.5
        prob['comp.electricity_price'] = 0.13
        prob['comp.tube_thickness'] = 0.05
        prob['comp.m_pod'] = 3100.
        prob['comp.r_pylon'] = 0.1

        prob.run()

        # Print Statement for debugging
        """
        print('Vacuum.weight_tot:%f' % prob['comp.Vacuum.weight_tot'])
        print('Struct.vac_weight: %f' % prob['comp.Struct.vac_weight'])
        print('Vacuum.tot_pwr %f' % prob['comp.Vacuum.tot_pwr'])
        print('TubePower.vac_power: %f' % prob['comp.TubePower.vac_power'])
        print('PropMech.pwr_req: %f' % prob['comp.PropMech.pwr_req'])
        print('Total Tube Power: %f' % prob['comp.TubePower.tot_power'])
        """

        # Test Values
        assert np.isclose(prob['comp.TubePower.tot_power'],72181.13, rtol=.01)
        assert np.isclose(prob['comp.temp_boundary'],322.63, rtol=.01)
>>>>>>> e531d3ac
<|MERGE_RESOLUTION|>--- conflicted
+++ resolved
@@ -1,63 +1,3 @@
-<<<<<<< HEAD
-import pytest
-from openmdao.api import Group, Problem
-
-from hyperloop.Python.tube import tube_group
-import numpy as np
-
-def create_problem(GroupName):
-    root = Group()
-    prob = Problem(root)
-    prob.root.add('comp', GroupName)
-    return prob
-
-class TestTube(object):
-    def test_case1(self):
-
-        TubeGroup = tube_group.TubeGroup()
-        prob = create_problem(TubeGroup)
-        prob.setup()
-        # prob.root.list_connections()
-
-        #Tube Inputs
-
-        prob['comp.tube_area'] = 41.0
-        prob['comp.tube_length'] = 480000.0
-        prob['comp.tube_thickness'] = .05
-        prob['comp.nozzle_air_W'] = 1.08
-        prob['comp.nozzle_air_Tt'] = 1710.0
-        prob['comp.nozzle_air_Cp'] = 0.24
-        prob['comp.num_pods'] = 34
-        prob['comp.tunnel_pressure'] = 850.0
-        prob['comp.pod_mass'] = 3100.0
-        prob['comp.h'] = 10.0
-        prob['comp.vf'] = 335.0
-        prob['comp.v0'] = 324.0
-        prob['comp.Cd'] = 0.2
-        prob['comp.S'] = 1.4
-        prob['comp.D_mag'] = 150.0
-        prob['comp.nozzle_thrust'] = 3500.0
-        prob['comp.ram_drag'] = 7237.6
-        prob['comp.num_thrust'] = 5.0
-        prob['comp.electricity_price'] = 0.13
-        prob['comp.time_thrust'] = 1.5
-
-        prob.run()
-
-        # Print Statement for debugging
-        """
-        print('Vacuum.weight_tot:%f' % prob['comp.Vacuum.weight_tot'])
-        print('Struct.vac_weight: %f' % prob['comp.Struct.vac_weight'])
-        print('Vacuum.tot_pwr %f' % prob['comp.Vacuum.tot_pwr'])
-        print('TubePower.vac_power: %f' % prob['comp.TubePower.vac_power'])
-        print('PropMech.pwr_req: %f' % prob['comp.PropMech.pwr_req'])
-        print('Total Tube Power: %f' % prob['comp.TubePower.tot_power'])
-        """
-
-        # Test Values
-        assert np.isclose(prob['comp.TubePower.tot_power'],72028., rtol=.01)
-        assert np.isclose(prob['comp.temp_boundary'],322.259085, rtol=.01)
-=======
 import pytest
 from openmdao.api import Group, Problem, IndepVarComp
 
@@ -129,5 +69,4 @@
 
         # Test Values
         assert np.isclose(prob['comp.TubePower.tot_power'],72181.13, rtol=.01)
-        assert np.isclose(prob['comp.temp_boundary'],322.63, rtol=.01)
->>>>>>> e531d3ac
+        assert np.isclose(prob['comp.temp_boundary'],322.63, rtol=.01)