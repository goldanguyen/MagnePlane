from __future__ import print_function
import numpy as np
from os import remove

from openmdao.core.group import Group, Component, IndepVarComp
from openmdao.solvers.newton import Newton
from openmdao.api import NLGaussSeidel
from openmdao.solvers.scipy_gmres import ScipyGMRES
from openmdao.units.units import convert_units as cu
from openmdao.api import Problem, LinearGaussSeidel, ExecComp

from pycycle.components import Compressor, FlowStart
from pycycle.species_data import janaf
from pycycle.connect_flow import connect_flow
from pycycle.constants import AIR_FUEL_MIX, AIR_MIX
from pycycle.constants import R_UNIVERSAL_ENG, R_UNIVERSAL_SI

from openmdao.solvers.ln_gauss_seidel import LinearGaussSeidel
from openmdao.solvers.ln_direct import DirectSolver
from openmdao.api import SqliteRecorder

C_IN2toM2 = 144. * (3.28084**2.)
HPtoKW = 0.7457
tubeLen = 563270.0  # // 350 miles in meters
teslaPack = 90.0  # // kw-hours

class SteadyStateVacuum(Group):
    """
    Params
    ------
    fl_start.P : float
        Tube total pressure
    fl_start.T : float
        Tube total temperature
    fl_start.W : float
        Leakage rate
    fl_start.MN_target : float
        Vehicle mach number
    comp.map.PRdes : float
        Pressure ratio of compressor
    nozzle.Ps_exhaust : float
        Exit pressure of nozzle

    Returns
    -------
    comp.torque : float
        Total torque required by motor
    comp.power : float
        Total power required by vacuum at steady state

    Notes
    -----
    [1] see https://github.com/jcchin/pycycle2/wiki
    """

    def __init__(self):
        super(SteadyStateVacuum, self).__init__()

        des_vars = (('ram_recovery', 0.99),
                    ('effDes', 0.8),
                    ('duct_MN', 0.0),
                    ('duct_dPqP', 0.),
                    ('nozzle_Cfg', 1.0),
                    ('nozzle_dPqP', 0.),
                    ('shaft_Nmech', 10000.),
                    ('inlet_MN', 0.0),
                    ('comp_MN', 0.5),
                    ('vehicle_mach', 0.8),
                    ('Pa', 101.3e3, {'units' : 'Pa'}))

        self.add('input_vars',IndepVarComp(des_vars))

        self.add('fl_start', FlowStart(thermo_data=janaf, elements=AIR_MIX))
        # internal flow
        self.add('comp', Compressor(thermo_data=janaf, elements=AIR_MIX))
        self.add('q', ExecComp('Prc = Pa/Ps'), promotes = ['Prc', 'Pa'])
<<<<<<< HEAD
        self.add('q1', ExecComp('m_dot = 3*(A_tube*L_pod)*(1/pod_period)'), promotes = ['m_dot', 'pod_period', 'A_tube', 'L_pod'])
=======
>>>>>>> 155bfafd

        # connect components
        connect_flow(self, 'fl_start.Fl_O', 'comp.Fl_I')

        self.connect('input_vars.effDes', 'comp.map.effDes')
        self.connect('input_vars.comp_MN', 'comp.MN_target')
        self.connect('input_vars.shaft_Nmech', 'comp.Nmech')
        self.connect('input_vars.vehicle_mach', 'fl_start.MN_target')
        self.connect('input_vars.Pa', 'Pa')
        self.connect('Prc', 'comp.map.PRdes')
        self.connect('m_dot', 'fl_start.W')
        self.connect('fl_start.P', 'q.Ps')

if __name__ == '__main__':
	prob = Problem()
	root = prob.root = Group()

	root.add('p', SteadyStateVacuum())

	# recorder = SqliteRecorder('pdb')
	# recorder.options['record_params'] = True
	# recorder.options['record_metadata'] = True
	# prob.driver.add_recorder(recorder)

	params = (('Pt', 850.0, {'units': 'Pa'}),
				('T', 320.0, {'units': 'K'}),
				('L_pod', 22.0, {'units' : 'm'}),
				('A_tube', 40.0, {'units' : 'm**2'}),
				('pod_period', 120.0, {'units' : 's'}))

	prob.root.add('des_vars', IndepVarComp(params))

	prob.root.connect('des_vars.Pt', 'p.fl_start.P')
	prob.root.connect('des_vars.T', 'p.fl_start.T')
<<<<<<< HEAD
	prob.root.connect('des_vars.A_tube', 'p.A_tube')
	prob.root.connect('des_vars.L_pod', 'p.L_pod')
	prob.root.connect('des_vars.pod_period', 'p.pod_period')
=======
	prob.root.connect('des_vars.W', 'p.fl_start.W')
>>>>>>> 155bfafd

	prob.setup()
	prob.run()

	print('\n')
	print("--- Freestream Static Conditions ---")
	print("Pod Mach No.:  %.6f " % (prob['p.fl_start.Fl_O:stat:MN']))
	print("Ambient Ps:    %.6f psi" % (prob['p.fl_start.Fl_O:stat:P']))
	print("Ambient Ts:    %.6f R" % (prob['p.fl_start.Fl_O:stat:T']))
	print("Ambient Pt:    %.6f psi" % (prob['p.fl_start.Fl_O:tot:P']))
	print("Ambient Tt:    %.6f R" % (prob['p.fl_start.Fl_O:tot:T']))

	print('\n')
	print("--- Compressor Exit Conditions ---")
	print("Compressor Ps:         %.6f psi" % (prob['p.comp.Fl_O:stat:P']))
	print("Compressor Ts:         %.6f degR" % (prob['p.comp.Fl_O:stat:T']))
	print("Compressor Pt:         %.6f psi" % (prob['p.comp.Fl_O:tot:P']))
	print("Compressor Tt:         %.6f degR" % (prob['p.comp.Fl_O:tot:T']))
	print("Compressor Power Reqd: %.6f hp" % (prob['p.comp.power']))<|MERGE_RESOLUTION|>--- conflicted
+++ resolved
@@ -74,10 +74,7 @@
         # internal flow
         self.add('comp', Compressor(thermo_data=janaf, elements=AIR_MIX))
         self.add('q', ExecComp('Prc = Pa/Ps'), promotes = ['Prc', 'Pa'])
-<<<<<<< HEAD
         self.add('q1', ExecComp('m_dot = 3*(A_tube*L_pod)*(1/pod_period)'), promotes = ['m_dot', 'pod_period', 'A_tube', 'L_pod'])
-=======
->>>>>>> 155bfafd
 
         # connect components
         connect_flow(self, 'fl_start.Fl_O', 'comp.Fl_I')
@@ -112,13 +109,9 @@
 
 	prob.root.connect('des_vars.Pt', 'p.fl_start.P')
 	prob.root.connect('des_vars.T', 'p.fl_start.T')
-<<<<<<< HEAD
 	prob.root.connect('des_vars.A_tube', 'p.A_tube')
 	prob.root.connect('des_vars.L_pod', 'p.L_pod')
 	prob.root.connect('des_vars.pod_period', 'p.pod_period')
-=======
-	prob.root.connect('des_vars.W', 'p.fl_start.W')
->>>>>>> 155bfafd
 
 	prob.setup()
 	prob.run()
