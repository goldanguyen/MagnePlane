<<<<<<< HEAD
from openmdao.api import Component, Group, Problem, IndepVarComp, ScipyGMRES

from hyperloop.Python.tube.tube_vacuum import Vacuum
from hyperloop.Python.tube.tube_wall_temp import TubeTemp, TempBalance
from hyperloop.Python.tube.tube_and_pylon import TubeAndPylon
from hyperloop.Python.tube.propulsion_mechanics import PropulsionMechanics
from hyperloop.Python.tube.tube_power import TubePower

class TubeGroup(Group):
    """
    Group containing tube components

    Components
    ----------
    Vacuum : Vacuum
    Tube Temperature/Thermal Conditions : TempBalance, TubeWallTemp
    Structural : TubeAndPylon
    Propulsion Mechanics : PropulsionMechanics
    Tube Power Requirements : TubePower

    Params
    ------
    tube_length : float
        Total length of tube from Mission (m)
    tube_area : float
        Cross sectional inner area of tube from Pod Mach. Default is 41. m**2
    pressure_initial : float
        initial Pressure before the pump down . Default value is 760.2.
    pressure_final : float
        Desired pressure within tube. Default value is 7.0.
    speed : float
        Pumping speed. Default value is 163333.3.
    pwr : float
        Motor rating. Default value is 18.5.
    electricity_price : float
        Cost of electricity per kilowatt hour. Default value is 0.13.
    time_down : float
        Desired pump down time. Default value is 300.0.
    gamma : float
        Operational percentage of the pump per day. Default value is 0.8.
    pump_weight : float
        Weight of one pump. Default value is 715.0.
    tube_thickness : float
        Thickness of tube in m. Default value is .05
    num_pods : int
        Number of Pods in the Tube at a given time
    nozzle_air_W : float
        mass flow rate of the air exiting the pod nozzle (kg/s)
    nozzle_air_Cp : float
        specific heat of the air exiting the pod nozzle
    nozzle_air_T : float
        temp of the air exiting the pod nozzle (K)
    tunnel_pressure : float
        Pressure of air in tube.  Default value is 850 Pa.  Value will come from vacuum component
    pod_mass : float
        Total weight of pod from pod_mass (kg)
    h : float
        Height of each pylon. Default value is 10 m.
    R : float
        Ideal gas constant. Default valut is 287 J/(m*K).
    T_ambient : float
        Tunnel ambient temperature. Default value is 298 K.
    g : float
        Gravitational acceleration. Default value is 9.81 m/s**2
    vf : float
        Top pod speed after boosting section. Default value is 335 m/s. Value will be taken from aero module
    vo : float
        Speed of pod when it enters boosting section. Default value is 324 m/s.
    eta : float
        Efficiency of propulsion system. Default value is .8. value will come from propulsion module.
    Cd : float
        Drag coefficient of pod.  Default value is .2. More accurate results will come from CFD
    S : float
        Reference area of the pod. Default value is 1.4 m**2. Value will be pulled from geometry module
    D_mag : float
        Drag force from magnetic levitation in N. Default value is 150 N.  Value will come from levitation analysis
    nozzle_thrust : float
        Thrust produced by pod compressed air. Default value 21473.92 N. Will pull value from flow_path.py
    ram_drag : float
        Drag produced by inlet ram pressure. Default value is 7237.6
    num_thrust : float
        Number of propulsion thrusts required for trip (unitless)
    time_thrust : float
        Time required to accelerate pod to 1G (s)

    Returns
    -------
    temp_boundary : float
        Ambient temperature inside tube (K)
    """

    def __init__(self):
        super(TubeGroup, self).__init__()

        des_vars = (('tube_area', 41., {'units': 'm**2'}),
                    ('tube_length', 480000., {'units': 'm'}),
                    ('tunnel_pressure', 850., {'units': 'Pa'}),
                    ('electricity_price', .13, {'units': 'USD/kW/h'}),
                    ('tube_thickness', .05, {'units': 'm'}),
                    ('pod_mass', 3100., {'units': 'kg'}))

        self.add('input_vars',IndepVarComp(des_vars), promotes=['tube_area', 'tube_length', 'tunnel_pressure',
                                                           'electricity_price', 'tube_thickness', 'pod_mass'])

        # Adding in components to Tube Group
        self.add('Vacuum', Vacuum(), promotes=['pressure_initial',
                                               'pressure_final',
                                               'pwr',
                                               'speed',
                                               'time_down',
                                               'gamma',
                                               'pump_weight'])

        self.add('Temp',TubeTemp(), promotes=['nozzle_air_W',
                                              'nozzle_air_Tt',
                                              'nozzle_air_Cp',
                                              'num_pods',
                                              'temp_boundary'])

        self.add('Struct', TubeAndPylon(), promotes=['h'])
        
        self.add('PropMech', PropulsionMechanics(), promotes=['vf',
                                                              'v0',
                                                              'Cd',
                                                              'S',
                                                              'D_mag',
                                                              'nozzle_thrust',
                                                              'ram_drag'])
        
        self.add('TubePower', TubePower(), promotes=['num_thrust',
                                                     'time_thrust'])

        # Connects tube group level variables to downstream components
        self.connect('tube_area', ['Vacuum.tube_area', 'Temp.tube_area', 'Struct.tube_area'])
        self.connect('tube_length', ['Vacuum.tube_length', 'Temp.length_tube'])
        self.connect('tunnel_pressure', ['Struct.p_tunnel', 'PropMech.p_tube'])
        self.connect('electricity_price', ['Vacuum.electricity_price', 'TubePower.elec_price'])
        self.connect('tube_thickness', ['Temp.tube_thickness', 'Struct.t'])
        self.connect('pod_mass', ['Struct.m_pod', 'PropMech.m_pod'])

        # Connects vacuum outputs to downstream components
        self.connect('Vacuum.weight_tot', 'Struct.vac_weight')
        self.connect('Vacuum.pwr_tot', 'TubePower.vac_power')
        self.connect('Vacuum.energy_tot', 'TubePower.vac_energy_day')

        # Connects tube_wall_temp outputs to downstream components
        self.connect('temp_boundary', 'PropMech.T_ambient')
        self.connect('temp_boundary', 'TubePower.tube_temp')

        # Connects propulsion_mechanics outputs to downstream components
        self.connect('PropMech.pwr_req', 'TubePower.prop_power')

        self.ln_solver = ScipyGMRES()

if __name__ == "__main__":

    top = Problem()
    top.root = Group()
    top.root.add('TubeGroup', TubeGroup())

    des_vars = (('nozzle_air_W',1.08, {'units': 'kg/s'}),
              ('nozzle_air_Tt',1710.0, {'units': 'K'}),
              ('nozzle_air_Cp',0.24, {'units': 'kJ/kg/degK'}),
              ('num_pods',34, {'units': 'unitless'}),
              ('h', 10.0, {'units': 'm'}),
              ('vf',335.0, {'units': 'm/s'}),
              ('v0',324.0, {'units': 'm/s'}),
              ('Cd', 0.2, {'units': 'm'}),
              ('S', 1.4, {'units': 'm**2'}),
              ('D_mag', 150.0, {'units': 'N'}),
              ('nozzle_thrust', 3500.0, {'units': 'N'}),
              ('ram_drag',7237.6, {'units': 'N'}),
              ('num_thrust',5.0, {'units': 'unitless'}),
              ('time_thrust',1.5, {'units': 's'}))

    top.root.add('des_vars',IndepVarComp(des_vars))
    top.root.connect('des_vars.nozzle_air_W', 'TubeGroup.nozzle_air_W')
    top.root.connect('des_vars.nozzle_air_Tt', 'TubeGroup.nozzle_air_Tt')
    top.root.connect('des_vars.nozzle_air_Cp', 'TubeGroup.nozzle_air_Cp')
    top.root.connect('des_vars.num_pods', 'TubeGroup.num_pods')
    top.root.connect('des_vars.h','TubeGroup.h')
    top.root.connect('des_vars.vf', 'TubeGroup.vf')
    top.root.connect('des_vars.v0', 'TubeGroup.v0')
    top.root.connect('des_vars.Cd','TubeGroup.Cd')
    top.root.connect('des_vars.S','TubeGroup.S')
    top.root.connect('des_vars.D_mag','TubeGroup.D_mag')
    top.root.connect('des_vars.nozzle_thrust','TubeGroup.nozzle_thrust')
    top.root.connect('des_vars.ram_drag','TubeGroup.ram_drag')
    top.root.connect('des_vars.num_thrust', 'TubeGroup.num_thrust')
    top.root.connect('des_vars.time_thrust', 'TubeGroup.time_thrust')

    # from openmdao.api import view_tree
    # view_tree(top)
    # exit()
    top.setup()
    top.root.list_connections()
    top.run()

    # print('\n')
    # print('Vacuum.weight_tot:%f' % top['TubeGroup.Vacuum.weight_tot'])
    # print('Struct.vac_weight: %f' % top['TubeGroup.Struct.vac_weight'])
    #
    # print('temp_boundary: %f' %top['TubeGroup.temp_boundary'])
    # print('PropMech.T_ambient: %f' % top['TubeGroup.PropMech.T_ambient'])
    # print('TubePower.tube_temp: %f' % top['TubeGroup.TubePower.tube_temp'])
    #
    # print('Vacuum.pwr_tot %f' % top['TubeGroup.Vacuum.pwr_tot'])
    # print('TubePower.vac_power: %f' % top['TubeGroup.TubePower.vac_power'])
    # print('PropMech.pwr_req: %f' % top['TubeGroup.PropMech.pwr_req'])
    # print('TubePower.prop_power: %f' % top['TubeGroup.TubePower.prop_power'])

    print('\n')
    print('Total Tube Power [kW]: %f' % top['TubeGroup.TubePower.tot_power'])
    print('Tube Temp [K]: %f' % top['TubeGroup.temp_boundary'])
=======
from openmdao.api import Component, Group, Problem, IndepVarComp, ScipyGMRES

from hyperloop.Python.tube.tube_vacuum import Vacuum
from hyperloop.Python.tube.tube_wall_temp import TubeTemp, TempBalance
from hyperloop.Python.tube.tube_and_pylon import TubeAndPylon
from hyperloop.Python.tube.propulsion_mechanics import PropulsionMechanics
from hyperloop.Python.tube.tube_power import TubePower

class TubeGroup(Group):
    """
    Group containing tube and pod groups

    Params
    ------
    tube_length : float
        Total length of tube from Mission (m)
    tube_area : float
        Cross sectional inner area of tube from Pod Mach. Default is 41. m**2
    pressure_initial : float
        initial Pressure before the pump down . Default value is 760.2.
    speed : float
        Pumping speed. Default value is 163333.3.
    pwr : float
        Motor rating. Default value is 18.5.
    electricity_price : float
        Cost of electricity per kilowatt hour. Default value is 0.13.
    time_down : float
        Desired pump down time. Default value is 300.0.
    gamma : float
        Operational percentage of the pump per day. Default value is 0.8.
    pump_weight : float
        Weight of one pump. Default value is 715.0.
    tube_thickness : float
        Thickness of tube in m. Default value is .05
    num_pods : int
        Number of Pods in the Tube at a given time
    nozzle_air_W : float
        mass flow rate of the air exiting the pod nozzle (kg/s)
    nozzle_air_T : float
        temp of the air exiting the pod nozzle (K)
    p_tunnel : float
        Pressure of air in tube.  Default value is 850 Pa.  Value will come from vacuum component
    m_pod : float
        Total weight of pod from pod_mass (kg)
    h : float
        Height of each pylon. Default value is 10 m.
    R : float
        Ideal gas constant. Default valut is 287 J/(m*K).
    T_ambient : float
        Tunnel ambient temperature. Default value is 298 K.
    g : float
        Gravitational acceleration. Default value is 9.81 m/s**2
    vf : float
        Top pod speed after boosting section. Default value is 335 m/s. Value will be taken from aero module
    vo : float
        Speed of pod when it enters boosting section. Default value is 324 m/s.
    eta : float
        Efficiency of propulsion system. Default value is .8. value will come from propulsion module.
    Cd : float
        Drag coefficient of pod.  Default value is .2. More accurate results will come from CFD
    S : float
        Reference area of the pod. Default value is 1.4 m**2. Value will be pulled from geometry module
    D_mag : float
        Drag force from magnetic levitation in N. Default value is 150 N.  Value will come from levitation analysis
    nozzle_thrust : float
        Thrust produced by pod compressed air. Default value 21473.92 N. Will pull value from flow_path.py
    ram_drag : float
        Drag produced by inlet ram pressure. Default value is 7237.6
    num_thrust : float
        Number of propulsion thrusts required for trip (unitless)
    time_thrust : float
        Time required to accelerate pod to 1G (s)

    Returns
    -------
    temp_boundary : float
        Ambient temperature inside tube (K)
    """

    def __init__(self):
        super(TubeGroup, self).__init__()

        # Adding in components to Tube Group
        self.add('Vacuum', Vacuum(), promotes=['tube_area',
        									                     'tube_length',
                          									   'electricity_price',
                          									   'pressure_initial',
                                               'pwr',
                                               'speed',
                                               'time_down',
                                               'gamma',
                                               'pump_weight'])

        self.add('Temp',TubeTemp(), promotes=['nozzle_air_W',
                                              'nozzle_air_Tt',
                                              'num_pods',
                                              'temp_boundary',
                                              'tube_thickness'])

        self.add('Struct', TubeAndPylon(), promotes=['h', 'p_tunnel', 'm_pod', 'r_pylon'])
        
        self.add('PropMech', PropulsionMechanics(), promotes=['vf',
                                                              'v0',
                                                              'Cd',
                                                              'S',
                                                              'D_mag',
                                                              'nozzle_thrust',
                                                              'ram_drag'])
        
        self.add('TubePower', TubePower(), promotes=['num_thrust',
                                                     'time_thrust'])

        # Connects tube group level variables to downstream components
        self.connect('tube_area', ['Temp.tube_area', 'Struct.tube_area'])
        self.connect('tube_length', 'Temp.length_tube')
        self.connect('p_tunnel', ['PropMech.p_tube', 'Vacuum.pressure_final'])
        self.connect('electricity_price', 'TubePower.elec_price')
        self.connect('tube_thickness', 'Struct.t')
        self.connect('m_pod', 'PropMech.m_pod')

        # Connects vacuum outputs to downstream components
        self.connect('Vacuum.weight_tot', 'Struct.vac_weight')
        self.connect('Vacuum.pwr_tot', 'TubePower.vac_power')
        self.connect('Vacuum.energy_tot', 'TubePower.vac_energy_day')

        # Connects tube_wall_temp outputs to downstream components
        self.connect('temp_boundary', 'PropMech.T_ambient')
        self.connect('temp_boundary', 'TubePower.tube_temp')

        # Connects propulsion_mechanics outputs to downstream components
        self.connect('PropMech.pwr_req', 'TubePower.prop_power')

        self.ln_solver = ScipyGMRES()

if __name__ == "__main__":

    top = Problem()
    top.root = Group()
    top.root.add('TubeGroup', TubeGroup())

    des_vars = (('pressure_initial', 760.2, {'units' : 'torr'}),
              ('pwr', 18.5, {'units' : 'kW'}),
              ('speed', 163333.3, {'units' : 'L/min'}),
              ('time_down', 300.0, {'units' : 'min'}),
              ('gamma', .8, {'units' : 'unitless'}),
              ('pump_weight', 715.0, {'units' : 'kg'}),
              ('nozzle_air_W',1.08, {'units': 'kg/s'}),
              ('nozzle_air_Tt',1710.0, {'units': 'K'}),
              ('num_pods',34, {'units': 'unitless'}),
              ('h', 10.0, {'units': 'm'}),
              ('vf',335.0, {'units': 'm/s'}),
              ('v0',324.0, {'units': 'm/s'}),
              ('Cd', 0.2, {'units': 'm'}),
              ('S', 1.4, {'units': 'm**2'}),
              ('D_mag', 150.0, {'units': 'N'}),
              ('nozzle_thrust', 21473.92, {'units': 'N'}),
              ('ram_drag',7237.6, {'units': 'N'}),
              ('num_thrust',5.0, {'units': 'unitless'}),
              ('time_thrust',1.5, {'units': 's'}),
              ('tube_area', 41., {'units': 'm**2'}),
              ('tube_length', 480000., {'units': 'm'}),
              ('tunnel_pressure', 850., {'units': 'Pa'}),
              ('electricity_price', .13, {'units': 'USD/kW/h'}),
              ('tube_thickness', .05, {'units': 'm'}),
              ('pod_mass', 3100., {'units': 'kg'}),
              ('r_pylon', .1, {'units' : 'm'}))

    top.root.add('des_vars',IndepVarComp(des_vars))
    top.root.connect('des_vars.pressure_initial', 'TubeGroup.pressure_initial')
    top.root.connect('des_vars.nozzle_air_W', 'TubeGroup.nozzle_air_W')
    top.root.connect('des_vars.nozzle_air_Tt', 'TubeGroup.nozzle_air_Tt')
    top.root.connect('des_vars.num_pods', 'TubeGroup.num_pods')
    top.root.connect('des_vars.h','TubeGroup.h')
    top.root.connect('des_vars.vf', 'TubeGroup.vf')
    top.root.connect('des_vars.v0', 'TubeGroup.v0')
    top.root.connect('des_vars.Cd','TubeGroup.Cd')
    top.root.connect('des_vars.S','TubeGroup.S')
    top.root.connect('des_vars.D_mag','TubeGroup.D_mag')
    top.root.connect('des_vars.nozzle_thrust','TubeGroup.nozzle_thrust')
    top.root.connect('des_vars.ram_drag','TubeGroup.ram_drag')
    top.root.connect('des_vars.num_thrust', 'TubeGroup.num_thrust')
    top.root.connect('des_vars.time_thrust', 'TubeGroup.time_thrust')
    top.root.connect('des_vars.tube_area', 'TubeGroup.tube_area')
    top.root.connect('des_vars.tube_length', 'TubeGroup.tube_length')
    top.root.connect('des_vars.tunnel_pressure', 'TubeGroup.p_tunnel')
    top.root.connect('des_vars.electricity_price', 'TubeGroup.electricity_price')
    top.root.connect('des_vars.tube_thickness', 'TubeGroup.tube_thickness')
    top.root.connect('des_vars.pod_mass', 'TubeGroup.m_pod')
    top.root.connect('des_vars.gamma', 'TubeGroup.gamma')
    top.root.connect('des_vars.pump_weight', 'TubeGroup.pump_weight')
    top.root.connect('des_vars.pwr', 'TubeGroup.pwr')
    top.root.connect('des_vars.speed', 'TubeGroup.speed')
    top.root.connect('des_vars.time_down', 'TubeGroup.time_down')
    top.root.connect('des_vars.r_pylon', 'TubeGroup.r_pylon')

    # from openmdao.api import view_tree
    # view_tree(top)
    # exit()
    top.setup()
    top.root.list_connections()
    top.run()

    # print('\n')
    # print('Vacuum.weight_tot:%f' % top['TubeGroup.Vacuum.weight_tot'])
    # print('Struct.vac_weight: %f' % top['TubeGroup.Struct.vac_weight'])
    #
    # print('temp_boundary: %f' %top['TubeGroup.temp_boundary'])
    # print('PropMech.T_ambient: %f' % top['TubeGroup.PropMech.T_ambient'])
    # print('TubePower.tube_temp: %f' % top['TubeGroup.TubePower.tube_temp'])
    #
    # print('Vacuum.pwr_tot %f' % top['TubeGroup.Vacuum.pwr_tot'])
    # print('TubePower.vac_power: %f' % top['TubeGroup.TubePower.vac_power'])
    # print('PropMech.pwr_req: %f' % top['TubeGroup.PropMech.pwr_req'])
    # print('TubePower.prop_power: %f' % top['TubeGroup.TubePower.prop_power'])

    print('\n')
    print('Total Tube Power [kW]: %f' % top['TubeGroup.TubePower.tot_power'])
    print('Tube Temp [K]: %f' % top['TubeGroup.temp_boundary'])
>>>>>>> e531d3ac
<|MERGE_RESOLUTION|>--- conflicted
+++ resolved
@@ -1,219 +1,3 @@
-<<<<<<< HEAD
-from openmdao.api import Component, Group, Problem, IndepVarComp, ScipyGMRES
-
-from hyperloop.Python.tube.tube_vacuum import Vacuum
-from hyperloop.Python.tube.tube_wall_temp import TubeTemp, TempBalance
-from hyperloop.Python.tube.tube_and_pylon import TubeAndPylon
-from hyperloop.Python.tube.propulsion_mechanics import PropulsionMechanics
-from hyperloop.Python.tube.tube_power import TubePower
-
-class TubeGroup(Group):
-    """
-    Group containing tube components
-
-    Components
-    ----------
-    Vacuum : Vacuum
-    Tube Temperature/Thermal Conditions : TempBalance, TubeWallTemp
-    Structural : TubeAndPylon
-    Propulsion Mechanics : PropulsionMechanics
-    Tube Power Requirements : TubePower
-
-    Params
-    ------
-    tube_length : float
-        Total length of tube from Mission (m)
-    tube_area : float
-        Cross sectional inner area of tube from Pod Mach. Default is 41. m**2
-    pressure_initial : float
-        initial Pressure before the pump down . Default value is 760.2.
-    pressure_final : float
-        Desired pressure within tube. Default value is 7.0.
-    speed : float
-        Pumping speed. Default value is 163333.3.
-    pwr : float
-        Motor rating. Default value is 18.5.
-    electricity_price : float
-        Cost of electricity per kilowatt hour. Default value is 0.13.
-    time_down : float
-        Desired pump down time. Default value is 300.0.
-    gamma : float
-        Operational percentage of the pump per day. Default value is 0.8.
-    pump_weight : float
-        Weight of one pump. Default value is 715.0.
-    tube_thickness : float
-        Thickness of tube in m. Default value is .05
-    num_pods : int
-        Number of Pods in the Tube at a given time
-    nozzle_air_W : float
-        mass flow rate of the air exiting the pod nozzle (kg/s)
-    nozzle_air_Cp : float
-        specific heat of the air exiting the pod nozzle
-    nozzle_air_T : float
-        temp of the air exiting the pod nozzle (K)
-    tunnel_pressure : float
-        Pressure of air in tube.  Default value is 850 Pa.  Value will come from vacuum component
-    pod_mass : float
-        Total weight of pod from pod_mass (kg)
-    h : float
-        Height of each pylon. Default value is 10 m.
-    R : float
-        Ideal gas constant. Default valut is 287 J/(m*K).
-    T_ambient : float
-        Tunnel ambient temperature. Default value is 298 K.
-    g : float
-        Gravitational acceleration. Default value is 9.81 m/s**2
-    vf : float
-        Top pod speed after boosting section. Default value is 335 m/s. Value will be taken from aero module
-    vo : float
-        Speed of pod when it enters boosting section. Default value is 324 m/s.
-    eta : float
-        Efficiency of propulsion system. Default value is .8. value will come from propulsion module.
-    Cd : float
-        Drag coefficient of pod.  Default value is .2. More accurate results will come from CFD
-    S : float
-        Reference area of the pod. Default value is 1.4 m**2. Value will be pulled from geometry module
-    D_mag : float
-        Drag force from magnetic levitation in N. Default value is 150 N.  Value will come from levitation analysis
-    nozzle_thrust : float
-        Thrust produced by pod compressed air. Default value 21473.92 N. Will pull value from flow_path.py
-    ram_drag : float
-        Drag produced by inlet ram pressure. Default value is 7237.6
-    num_thrust : float
-        Number of propulsion thrusts required for trip (unitless)
-    time_thrust : float
-        Time required to accelerate pod to 1G (s)
-
-    Returns
-    -------
-    temp_boundary : float
-        Ambient temperature inside tube (K)
-    """
-
-    def __init__(self):
-        super(TubeGroup, self).__init__()
-
-        des_vars = (('tube_area', 41., {'units': 'm**2'}),
-                    ('tube_length', 480000., {'units': 'm'}),
-                    ('tunnel_pressure', 850., {'units': 'Pa'}),
-                    ('electricity_price', .13, {'units': 'USD/kW/h'}),
-                    ('tube_thickness', .05, {'units': 'm'}),
-                    ('pod_mass', 3100., {'units': 'kg'}))
-
-        self.add('input_vars',IndepVarComp(des_vars), promotes=['tube_area', 'tube_length', 'tunnel_pressure',
-                                                           'electricity_price', 'tube_thickness', 'pod_mass'])
-
-        # Adding in components to Tube Group
-        self.add('Vacuum', Vacuum(), promotes=['pressure_initial',
-                                               'pressure_final',
-                                               'pwr',
-                                               'speed',
-                                               'time_down',
-                                               'gamma',
-                                               'pump_weight'])
-
-        self.add('Temp',TubeTemp(), promotes=['nozzle_air_W',
-                                              'nozzle_air_Tt',
-                                              'nozzle_air_Cp',
-                                              'num_pods',
-                                              'temp_boundary'])
-
-        self.add('Struct', TubeAndPylon(), promotes=['h'])
-        
-        self.add('PropMech', PropulsionMechanics(), promotes=['vf',
-                                                              'v0',
-                                                              'Cd',
-                                                              'S',
-                                                              'D_mag',
-                                                              'nozzle_thrust',
-                                                              'ram_drag'])
-        
-        self.add('TubePower', TubePower(), promotes=['num_thrust',
-                                                     'time_thrust'])
-
-        # Connects tube group level variables to downstream components
-        self.connect('tube_area', ['Vacuum.tube_area', 'Temp.tube_area', 'Struct.tube_area'])
-        self.connect('tube_length', ['Vacuum.tube_length', 'Temp.length_tube'])
-        self.connect('tunnel_pressure', ['Struct.p_tunnel', 'PropMech.p_tube'])
-        self.connect('electricity_price', ['Vacuum.electricity_price', 'TubePower.elec_price'])
-        self.connect('tube_thickness', ['Temp.tube_thickness', 'Struct.t'])
-        self.connect('pod_mass', ['Struct.m_pod', 'PropMech.m_pod'])
-
-        # Connects vacuum outputs to downstream components
-        self.connect('Vacuum.weight_tot', 'Struct.vac_weight')
-        self.connect('Vacuum.pwr_tot', 'TubePower.vac_power')
-        self.connect('Vacuum.energy_tot', 'TubePower.vac_energy_day')
-
-        # Connects tube_wall_temp outputs to downstream components
-        self.connect('temp_boundary', 'PropMech.T_ambient')
-        self.connect('temp_boundary', 'TubePower.tube_temp')
-
-        # Connects propulsion_mechanics outputs to downstream components
-        self.connect('PropMech.pwr_req', 'TubePower.prop_power')
-
-        self.ln_solver = ScipyGMRES()
-
-if __name__ == "__main__":
-
-    top = Problem()
-    top.root = Group()
-    top.root.add('TubeGroup', TubeGroup())
-
-    des_vars = (('nozzle_air_W',1.08, {'units': 'kg/s'}),
-              ('nozzle_air_Tt',1710.0, {'units': 'K'}),
-              ('nozzle_air_Cp',0.24, {'units': 'kJ/kg/degK'}),
-              ('num_pods',34, {'units': 'unitless'}),
-              ('h', 10.0, {'units': 'm'}),
-              ('vf',335.0, {'units': 'm/s'}),
-              ('v0',324.0, {'units': 'm/s'}),
-              ('Cd', 0.2, {'units': 'm'}),
-              ('S', 1.4, {'units': 'm**2'}),
-              ('D_mag', 150.0, {'units': 'N'}),
-              ('nozzle_thrust', 3500.0, {'units': 'N'}),
-              ('ram_drag',7237.6, {'units': 'N'}),
-              ('num_thrust',5.0, {'units': 'unitless'}),
-              ('time_thrust',1.5, {'units': 's'}))
-
-    top.root.add('des_vars',IndepVarComp(des_vars))
-    top.root.connect('des_vars.nozzle_air_W', 'TubeGroup.nozzle_air_W')
-    top.root.connect('des_vars.nozzle_air_Tt', 'TubeGroup.nozzle_air_Tt')
-    top.root.connect('des_vars.nozzle_air_Cp', 'TubeGroup.nozzle_air_Cp')
-    top.root.connect('des_vars.num_pods', 'TubeGroup.num_pods')
-    top.root.connect('des_vars.h','TubeGroup.h')
-    top.root.connect('des_vars.vf', 'TubeGroup.vf')
-    top.root.connect('des_vars.v0', 'TubeGroup.v0')
-    top.root.connect('des_vars.Cd','TubeGroup.Cd')
-    top.root.connect('des_vars.S','TubeGroup.S')
-    top.root.connect('des_vars.D_mag','TubeGroup.D_mag')
-    top.root.connect('des_vars.nozzle_thrust','TubeGroup.nozzle_thrust')
-    top.root.connect('des_vars.ram_drag','TubeGroup.ram_drag')
-    top.root.connect('des_vars.num_thrust', 'TubeGroup.num_thrust')
-    top.root.connect('des_vars.time_thrust', 'TubeGroup.time_thrust')
-
-    # from openmdao.api import view_tree
-    # view_tree(top)
-    # exit()
-    top.setup()
-    top.root.list_connections()
-    top.run()
-
-    # print('\n')
-    # print('Vacuum.weight_tot:%f' % top['TubeGroup.Vacuum.weight_tot'])
-    # print('Struct.vac_weight: %f' % top['TubeGroup.Struct.vac_weight'])
-    #
-    # print('temp_boundary: %f' %top['TubeGroup.temp_boundary'])
-    # print('PropMech.T_ambient: %f' % top['TubeGroup.PropMech.T_ambient'])
-    # print('TubePower.tube_temp: %f' % top['TubeGroup.TubePower.tube_temp'])
-    #
-    # print('Vacuum.pwr_tot %f' % top['TubeGroup.Vacuum.pwr_tot'])
-    # print('TubePower.vac_power: %f' % top['TubeGroup.TubePower.vac_power'])
-    # print('PropMech.pwr_req: %f' % top['TubeGroup.PropMech.pwr_req'])
-    # print('TubePower.prop_power: %f' % top['TubeGroup.TubePower.prop_power'])
-
-    print('\n')
-    print('Total Tube Power [kW]: %f' % top['TubeGroup.TubePower.tot_power'])
-    print('Tube Temp [K]: %f' % top['TubeGroup.temp_boundary'])
-=======
 from openmdao.api import Component, Group, Problem, IndepVarComp, ScipyGMRES
 
 from hyperloop.Python.tube.tube_vacuum import Vacuum
@@ -431,5 +215,4 @@
 
     print('\n')
     print('Total Tube Power [kW]: %f' % top['TubeGroup.TubePower.tot_power'])
-    print('Tube Temp [K]: %f' % top['TubeGroup.temp_boundary'])
->>>>>>> e531d3ac
+    print('Tube Temp [K]: %f' % top['TubeGroup.temp_boundary'])