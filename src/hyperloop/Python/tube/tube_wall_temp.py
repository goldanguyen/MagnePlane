--- conflicted
+++ resolved
@@ -1,4 +1,3 @@
-<<<<<<< HEAD
 """The `TubeTemp` group represents a cycle of explicit and implicit
     calculations to determine the steady state temperature of the
     hyperloop tube.
@@ -36,7 +35,7 @@
         tube thickness (m)
     length_tube : float
         Length of the entire Hyperloop tube (m)
-    num_pods : int
+    num_pods : float
         Number of Pods in the Tube at a given time
     temp_boundary : float
         Average Temperature of the tube wall (K). This state variable is varied
@@ -44,8 +43,6 @@
         Average Temperature of the outside air (K)
     nozzle_air_W : float
         mass flow rate of the air exiting the pod nozzle (kg/s)
-    nozzle_air_Cp : float
-        specific heat of the air exiting the pod nozzle
     nozzle_air_T : float
         temp of the air exiting the pod nozzle (K)
     solar_insolation : float
@@ -171,7 +168,7 @@
             units='m',
             desc='Length of entire Hyperloop')  #300 miles, 1584000ft
         self.add_param('num_pods',
-                       34,
+                       34.,
                        desc='Number of Pods in the Tube at a given time')  #
         self.add_param('temp_boundary',
                        322.0,
@@ -188,7 +185,8 @@
                         #units = 'kg/s',
                         desc='mass flow rate of the air exiting the pod nozzle')
         self.add_param('nozzle_air_Cp',
-                        34.,
+                        1.009,
+                        units='kJ/kg/K',
                         desc='specific heat of air exiting the pod nozzle')
         self.add_param('nozzle_air_Tt',
                         34.,
@@ -408,7 +406,7 @@
 
         self.add('tm', TubeWallTemp(), promotes=[
             'length_tube','tube_area','tube_thickness','num_pods',
-            'nozzle_air_W','nozzle_air_Tt','nozzle_air_Cp'])
+            'nozzle_air_W','nozzle_air_Tt'])
 
         self.add('tmp_balance', TempBalance(), promotes=['temp_boundary'])
 
@@ -462,18 +460,14 @@
     #tube inputs
     prob.root.add('vars', IndepVarComp(dvars))
 
-    #prob.root.connect('des_vars.P', 'tt.nozzle_air_P')
     prob.root.connect('des_vars.T', 'tt.nozzle_air_Tt')
     prob.root.connect('des_vars.W', 'tt.nozzle_air_W')
-    prob.root.connect('des_vars.Cp', 'tt.nozzle_air_Cp')
 
     prob.root.connect('vars.tube_area', 'tt.tube_area')
     prob.root.connect('vars.tube_thickness', 'tt.tube_thickness')
     prob.root.connect('vars.length_tube', 'tt.length_tube')
     prob.root.connect('vars.num_pods', 'tt.num_pods')
-    #prob.root.connect('vars.temp_boundary','tmp_balance.temp_boundary')
-    prob.root.connect('vars.temp_outside_ambient',
-                      'tt.tm.temp_outside_ambient')
+    prob.root.connect('vars.temp_outside_ambient','tt.tm.temp_outside_ambient')
 
     prob.setup()
     prob.root.list_connections()
@@ -493,496 +487,4 @@
     # print "CompressQ-{} SolarQ-{} RadQ-{} ConvecQ-{}".format(test.tm.total_heat_rate_pods, test.tm.q_total_solar, test.tm.q_rad_tot, test.tm.total_q_nat_conv )
     # print "Equilibrium Wall Temperature: {} K or {} F".format(tesparams['temp_boundary'], cu(tesparams['temp_boundary'],'degK','degF'))
     # print "Ambient Temperature:          {} K or {} F".format(test.tm.temp_outside_ambient, cu(test.tm.temp_outside_ambient,'degK','degF'))
-    # print "Q Out = {} W  ==>  Q In = {} W ==> Error: {}%".format(test.tm.q_total_out,test.tm.q_total_in,((test.tm.q_total_out-test.tm.q_total_in)/test.tm.q_total_out)*100)
-=======
-"""The `TubeTemp` group represents a cycle of explicit and implicit
-    calculations to determine the steady state temperature of the
-    hyperloop tube.
-
-    The `TubeWallTemp` calculates Q released/absorbed by hyperloop tube due to:
-    Internal Convection, Tube Conduction, Ambient Natural Convection,
-    Solar Flux In, Radiation Out
-
-    The `TempBalance` implicit component varies the boundary temp between the
-    inside and outside of the tube, until Q released matches Q absorbed.
-    """
-from math import log, pi, sqrt, e
-
-from openmdao.core.group import Group, Component, IndepVarComp
-from openmdao.solvers.newton import Newton
-from openmdao.units.units import convert_units as cu
-from openmdao.solvers.scipy_gmres import ScipyGMRES
-from openmdao.api import NLGaussSeidel
-from openmdao.solvers.ln_gauss_seidel import LinearGaussSeidel
-from openmdao.solvers.ln_direct import DirectSolver
-
-from pycycle import species_data
-from pycycle.species_data import janaf
-from pycycle.components import FlowStart
-from pycycle.constants import AIR_FUEL_MIX, AIR_MIX
-from pycycle.flowstation import FlowIn, PassThrough
-
-class TempBalance(Component):
-    """
-    Params
-    ------
-    tube_area : float
-        tube inner area (m^2)
-    tube_thickness : float
-        tube thickness (m)
-    length_tube : float
-        Length of the entire Hyperloop tube (m)
-    num_pods : float
-        Number of Pods in the Tube at a given time
-    temp_boundary : float
-        Average Temperature of the tube wall (K). This state variable is varied
-    temp_outside_ambient : float
-        Average Temperature of the outside air (K)
-    nozzle_air_W : float
-        mass flow rate of the air exiting the pod nozzle (kg/s)
-    nozzle_air_T : float
-        temp of the air exiting the pod nozzle (K)
-    solar_insolation : float
-        solar irradiation at sea level on a clear day
-    nn_incidence_factor : float
-        Non-normal incidence factor
-    surface_reflectance : float
-        Solar Reflectance Index
-    emissivity_tube : float
-        Emmissivity of the Tube
-    sb_constant : float
-        Stefan-Boltzmann Constant (W/((m**2)*(K**4)))
-    Nu_multiplier : float
-        optional fudge factor on Nusslet number to account for
-        a small breeze on tube, 1 assumes no breeze
-
-    Returns
-    -------
-    diameter_outer_tube : float
-        outer diameter of the tube
-    nozzle_q : float
-        heat released from the nozzle (W)
-    q_per_area_solar : float
-        Solar Heat Rate Absorbed per Area (W/m**2)
-    q_total_solar : float
-        Solar Heat Absorbed by Tube (W)
-    area_rad : float
-        Tube Radiating Area (m**2)
-    GrDelTL3 : float
-        see [_1], Natural Convection Term (1/((ft**3)*F)))
-    Pr : float
-        Prandtl #
-    Gr : float
-        Grashof #
-    Ra : float
-        Rayleigh #
-    Nu : float
-        Nusselt #
-    k : float
-        Thermal conductivity (W/(m*K))
-    h : float
-        Heat Rate Radiated to the outside (W/((m**2)*K))
-    area_convection : float
-        Convection Area (m**2)
-    q_per_area_nat_conv : float
-        Heat Radiated per Area to the outside (W/(m**2))
-    total_q_nat_conv : float
-        Total Heat Radiated to the outside via Natural Convection (W)
-    heat_rate_pod : float
-        Heating Due to a Single Pods (W)
-    total_heat_rate_pods : float
-        Heating Due to All Pods (W)
-    q_rad_per_area : float
-        Heat Radiated to the outside per area (W/(m**2))
-    q_rad_tot : float
-        Heat Radiated to the outside (W)
-    viewing_angle : float
-        Effective Area hit by Sun (m**2)
-    q_total_out : float
-        Total Heat Released via Radiation and Natural Convection (W)
-    q_total_in : float
-        Total Heat Absorbed/Added via Pods and Solar Absorption (W)
-    ss_temp_residual : float
-        Energy balance to be driven to zero (K)
-
-    Notes
-    -----
-    Some of the original calculations from Jeff Berton, ported and extended by
-    Jeff Chin. Compatible with OpenMDAO v1.5, python 2 and 3
-
-    References
-    ----------
-    .. [1] https://mdao.grc.nasa.gov/publications/Berton-Thesis.pdf pg51
-
-    .. [2] 3rd Ed. of Introduction to Heat Transfer by Incropera and DeWitt,
-    equations (9.33) and (9.34) on page 465
-    """
-    
-    def __init__(self):
-        super(TempBalance, self).__init__()
-        self.add_param('ss_temp_residual', val=0.)
-        self.add_state('temp_boundary', val=322.0)
-
-    def solve_nonlinear(self, params, unknowns, resids):
-        pass
-
-    def apply_nonlinear(self, params, unknowns, resids):
-        resids['temp_boundary'] = params[
-            'ss_temp_residual']  #drive ss_temp_residual to 0
-
-    def apply_linear(self, params, unknowns, dparams, dunknowns, dresids,
-                     mode):
-
-        if mode == "fwd":
-            if 'ss_temp_residual' in dparams and 'temp_boundary' in dresids:
-
-                dresids['temp_boundary'] += dparams['ss_temp_residual']
-
-        if mode == "rev":
-            if 'temp_boundary' in dresids and 'ss_temp_residual' in dparams:
-                dparams['ss_temp_residual'] += dresids['temp_boundary']
-
-class TubeWallTemp(Component):
-    """ Calculates Q released/absorbed by the hyperloop tube """
-
-    def __init__(self, thermo_data=species_data.janaf, elements=AIR_MIX):
-        super(TubeWallTemp, self).__init__()
-        self.deriv_options['type'] = 'fd'
-
-        #--Inputs--
-        #Hyperloop Parameters/Design Variables
-        self.add_param('tube_area',
-                       3.9057,
-                       units='m**2',
-                       desc='tube inner area')
-        self.add_param('tube_thickness',
-                       .05,
-                       units='m',
-                       desc='tube thickness')  #7.3ft
-        self.add_param(
-            'length_tube',
-            482803.,
-            units='m',
-            desc='Length of entire Hyperloop')  #300 miles, 1584000ft
-        self.add_param('num_pods',
-                       34.,
-                       desc='Number of Pods in the Tube at a given time')  #
-        self.add_param('temp_boundary',
-                       322.0,
-                       units='K',
-                       desc='Average Temperature of the tube wall')  #
-        self.add_param('temp_outside_ambient',
-                       305.6,
-                       units='K',
-                       desc='Average Temperature of the outside air')  #
-        #nozzle_air = FlowIn(iotype="in", desc="air exiting the pod nozzle")
-        #bearing_air = FlowIn(iotype="in", desc="air exiting the air bearings")
-        self.add_param('nozzle_air_W',
-                        34.,
-                        #units = 'kg/s',
-                        desc='mass flow rate of the air exiting the pod nozzle')
-        self.add_param('nozzle_air_Cp',
-                        1.009,
-                        units='kJ/kg/K',
-                        desc='specific heat of air exiting the pod nozzle')
-        self.add_param('nozzle_air_Tt',
-                        34.,
-                        #units = 'K',
-                        desc='temp of the air exiting the pod nozzle')
-        # self.add_param('bearing_air_W', 34., desc='air exiting the air bearings')
-        # self.add_param('bearing_air_Cp', 34., desc='air exiting the air bearings')
-        # self.add_param('bearing_air_Tt', 34., desc='air exiting the air bearings')
-
-        #constants
-        self.add_param('solar_insolation',
-                       1000.,
-                       units='W/m**2',
-                       desc='solar irradiation at sea level on a clear day')  #
-        self.add_param('nn_incidence_factor',
-                       0.7,
-                       desc='Non-normal incidence factor')  #
-        self.add_param('surface_reflectance',
-                       0.5,
-                       desc='Solar Reflectance Index')  #
-        self.add_param('emissivity_tube',
-                       0.5,
-                       units='W',
-                       desc='Emmissivity of the Tube')  #
-        self.add_param('sb_constant',
-                       0.00000005670373,
-                       units='W/((m**2)*(K**4))',
-                       desc='Stefan-Boltzmann Constant')  #
-        self.add_param('Nu_multiplier',
-                        1.,
-                        desc="fudge factor on nusslet number to account for small breeze on tube")
-
-        #--Outputs--
-        self.add_output('diameter_outer_tube', shape=1)
-        self.add_output('bearing_q', shape=1)
-        self.add_output('nozzle_q', shape=1)
-        self.add_output('area_viewing', shape=1)
-        self.add_output('q_per_area_solar',
-                        350.,
-                        units='W/m**2',
-                        desc='Solar Heat Rate Absorbed per Area')  #
-        self.add_output('q_total_solar',
-                        375989751.,
-                        units='W',
-                        desc='Solar Heat Absorbed by Tube')  #
-        self.add_output('area_rad',
-                        337486.1,
-                        units='m**2',
-                        desc='Tube Radiating Area')  #
-        #Required for Natural Convection Calcs
-        self.add_output('GrDelTL3',
-                        1946216.7,
-                        units='1/((ft**3)*F)',
-                        desc='Heat Radiated to the outside')  #
-        self.add_output('Pr', 0.707, desc='Prandtl')  #
-        self.add_output('Gr', 12730351223., desc='Grashof #')  #
-        self.add_output('Ra', 8996312085., desc='Rayleigh #')  #
-        self.add_output('Nu', 232.4543713, desc='Nusselt #')  #
-        self.add_output('k',
-                        0.02655,
-                        units='W/(m*K)',
-                        desc='Thermal conductivity')  #
-        self.add_output('h',
-                        0.845464094,
-                        units='W/((m**2)*K)',
-                        desc='Heat Radiated to the outside')  #
-        self.add_output('area_convection',
-                        3374876.115,
-                        units='m**2',
-                        desc='Convection Area')  #
-        #Natural Convection
-        self.add_output('q_per_area_nat_conv',
-                        7.9,
-                        units='W/(m**2)',
-                        desc='Heat Radiated per Area to the outside')  #
-        self.add_output(
-                        'total_q_nat_conv',
-                        286900419.,
-                        units='W',
-                        desc='Total Heat Radiated to the outside via Natural Convection')  #
-        #Exhausted from Pods
-        self.add_output('heat_rate_pod',
-                        519763,
-                        units='W',
-                        desc='Heating Due to a Single Pods')  #
-        self.add_output('total_heat_rate_pods',
-                        17671942.,
-                        units='W',
-                        desc='Heating Due to a All Pods')  #
-        #Radiated Out
-        self.add_output('q_rad_per_area',
-                        31.6,
-                        units='W/(m**2)',
-                        desc='Heat Radiated to the outside')  #
-        self.add_output('q_rad_tot',
-                        106761066.5,
-                        units='W',
-                        desc='Heat Radiated to the outside')  #
-        #Radiated In
-        self.add_output('viewing_angle',
-                        1074256,
-                        units='m**2',
-                        desc='Effective Area hit by Sun')  #
-        #Total Heating
-        self.add_output('q_total_out',
-                        286900419.,
-                        units='W',
-                        desc='Total Heat Released via Radiation and Natural Convection')  #
-        self.add_output('q_total_in',
-                        286900419.,
-                        units='W',
-                        desc='Total Heat Absorbed/Added via Pods and Solar Absorption')  #
-        #Residual (for solver)
-        self.add_output('ss_temp_residual',
-                        shape=1,
-                        units='K',
-                        desc='Residual of T_released - T_absorbed')
-
-    def solve_nonlinear(self, p, u, r):
-        """Calculate Various Paramters"""
-
-        u['diameter_outer_tube'] = 2*sqrt(p['tube_area']/pi) + p['tube_thickness']
-
-        # u['bearing_q'] = cu(p['bearing_air_W'], 'lbm/s', 'kg/s') * cu(
-        #     p['bearing_air_Cp'], 'Btu/(lbm*degR)', 'J/(kg*K)') * (
-        #         cu(p['bearing_air_Tt'], 'degR', 'degK') - p['temp_boundary'])
-        u['nozzle_q'] = cu(p['nozzle_air_W'], 'lbm/s', 'kg/s') * cu(
-            p['nozzle_air_Cp'], 'Btu/(lbm*degR)', 'J/(kg*K)') * (
-                cu(p['nozzle_air_Tt'], 'degR', 'degK') - p['temp_boundary'])
-        #Q = mdot * cp * deltaT
-        u['heat_rate_pod'] = u['nozzle_q'] #+ u['bearing_q']
-        #Total Q = Q * (number of pods)
-        u['total_heat_rate_pods'] = u['heat_rate_pod'] * p['num_pods']
-
-        #Determine thermal resistance of outside via Natural Convection or forced convection
-        if (p['temp_outside_ambient'] < 400):
-            u['GrDelTL3'] = 41780000000000000000 * (
-                (p['temp_outside_ambient'])**(-4.639)
-            )  #SI units (https://mdao.grc.nasa.gov/publications/Berton-Thesis.pdf pg51)
-        else:
-            u['GrDelTL3'] = 4985000000000000000 * (
-                (p['temp_outside_ambient'])**(-4.284)
-            )  #SI units (https://mdao.grc.nasa.gov/publications/Berton-Thesis.pdf pg51)
-
-        #Prandtl Number
-        #Pr = viscous diffusion rate/ thermal diffusion rate = Cp * dyanamic viscosity / thermal conductivity
-        #Pr << 1 means thermal diffusivity dominates
-        #Pr >> 1 means momentum diffusivity dominates
-        if (p['temp_outside_ambient'] < 400):
-            u['Pr'] = 1.23 * (
-                p['temp_outside_ambient']**(-0.09685)
-            )  #SI units (https://mdao.grc.nasa.gov/publications/Berton-Thesis.pdf pg51)
-        else:
-            u['Pr'] = 0.59 * (p['temp_outside_ambient']**(0.0239))
-        #Grashof Number
-        #Relationship between buoyancy and viscosity
-        #Laminar = Gr < 10^8
-        #Turbulent = Gr > 10^9
-        u['Gr'] = u['GrDelTL3'] * abs(p['temp_boundary'] - p[
-            'temp_outside_ambient']) * (
-                u['diameter_outer_tube']**3
-            )  #JSG: Added abs incase subtraction goes negative
-        #Rayleigh Number
-        #Buoyancy driven flow (natural convection)
-        u['Ra'] = u['Pr'] * u['Gr']
-        #Nusselt Number
-        #Nu = convecive heat transfer / conductive heat transfer
-        if (u['Ra'] <= 10**12):  #valid in specific flow regime
-            u['Nu'] = p['Nu_multiplier'] * (
-                (0.6 + 0.387 * u['Ra']**(1. / 6.) /
-                 (1 + (0.559 / u['Pr'])**(9. / 16.))**(8. / 27.))**2
-            )  #3rd Ed. of Introduction to Heat Transfer by Incropera and DeWitt, equations (9.33) and (9.34) on page 465
-        if (p['temp_outside_ambient'] < 400):
-            u['k'] = 0.0001423 * (
-                p['temp_outside_ambient']**(0.9138)
-            )  #SI units (https://mdao.grc.nasa.gov/publications/Berton-Thesis.pdf pg51)
-        else:
-            u['k'] = 0.0002494 * (p['temp_outside_ambient']**(0.8152))
-        #h = k*Nu/Characteristic Length
-        u['h'] = (u['k'] * u['Nu']) / u['diameter_outer_tube']
-        #Convection Area = Surface Area
-        u['area_convection'] = pi * p['length_tube'] * u['diameter_outer_tube']
-        #Determine heat radiated per square meter (Q)
-        u['q_per_area_nat_conv'] = u['h'] * (
-            p['temp_boundary'] - p['temp_outside_ambient'])
-        #Determine total heat radiated over entire tube (Qtotal)
-        u['total_q_nat_conv'] = u['q_per_area_nat_conv'] * u['area_convection']
-        #Determine heat incoming via Sun radiation (Incidence Flux)
-        #Sun hits an effective rectangular cross section
-        u['area_viewing'] = p['length_tube'] * u['diameter_outer_tube']
-        u['q_per_area_solar'] = (
-            1 - p['surface_reflectance']
-        ) * p['nn_incidence_factor'] * p['solar_insolation']
-        u['q_total_solar'] = u['q_per_area_solar'] * u['area_viewing']
-        #Determine heat released via radiation
-        #Radiative area = surface area
-        u['area_rad'] = u['area_convection']
-        #P/A = SB*emmisitivity*(T^4 - To^4)
-        u['q_rad_per_area'] = p['sb_constant'] * p['emissivity_tube'] * (
-            (p['temp_boundary']**4) - (p['temp_outside_ambient']**4))
-        #P = A * (P/A)
-        u['q_rad_tot'] = u['area_rad'] * u['q_rad_per_area']
-        #------------
-        #Sum Up
-        u['q_total_out'] = u['q_rad_tot'] + u['total_q_nat_conv']
-        u['q_total_in'] = u['q_total_solar'] + u['total_heat_rate_pods']
-
-        u['ss_temp_residual'] = (u['q_total_out'] - u['q_total_in']) / 1e6
-        # print("u['ss_temp_residual'] ", u['ss_temp_residual'])
-        # print("temp boundary", p['temp_boundary'])
-
-class TubeTemp(Group):
-    """An Assembly that computes Steady State temp"""
-
-    def __init__(self):
-        super(TubeTemp, self).__init__()
-
-        self.add('tm', TubeWallTemp(), promotes=[
-            'length_tube','tube_area','tube_thickness','num_pods',
-            'nozzle_air_W','nozzle_air_Tt'])
-
-        self.add('tmp_balance', TempBalance(), promotes=['temp_boundary'])
-
-        #self.add('nozzle_air', FlowStart(thermo_data=janaf, elements=AIR_MIX))
-        #self.add('bearing_air', FlowStart(thermo_data=janaf, elements=AIR_MIX))
-
-        #self.connect("nozzle_air.Fl_O:tot:T", "tm.nozzle_air_Tt")
-        #self.connect("nozzle_air.Fl_O:tot:Cp", "tm.nozzle_air_Cp")
-        #self.connect("nozzle_air.Fl_O:stat:W", "tm.nozzle_air_W")
-
-        self.connect('tm.ss_temp_residual', 'tmp_balance.ss_temp_residual')
-        self.connect('temp_boundary', 'tm.temp_boundary')
-
-        self.nl_solver = Newton()
-        self.nl_solver.options['atol'] = 1e-5
-        self.nl_solver.options['iprint'] = 1
-        self.nl_solver.options['rtol'] = 1e-5
-        self.nl_solver.options['maxiter'] = 50
-
-        self.ln_solver = ScipyGMRES()
-        self.ln_solver.options['atol'] = 1e-6
-        self.ln_solver.options['maxiter'] = 100
-        self.ln_solver.options['restart'] = 100
-
-#run stand-alone component
-if __name__ == "__main__":
-    from openmdao.api import Problem
-
-    prob = Problem()
-    prob.root = Group()
-
-    prob.root.add('tt', TubeTemp())
-
-    params = (('P', 0.3, {'units': 'psi'}), ('T', 1500.0, {'units': 'degR'}),
-              ('W', 1.0, {'units': 'lbm/s'}), ('Cp', 0.24, {'units': 'Btu/(lbm*degF)'}))
-    dvars = (
-        ('tube_area',3.9057),  #desc='Tube out diameter' #7.3ft
-        ('tube_thickness',.05),
-        ('length_tube',
-         482803.),  #desc='Length of entire Hyperloop') #300 miles, 1584000ft
-        ('num_pods',
-         34),  #desc='Number of Pods in the Tube at a given time') #
-        ('temp_boundary', 340),  #desc='Average Temperature of the tube') #
-        ('temp_outside_ambient', 305.6
-         )  #desc='Average Temperature of the outside air
-    )
-    #nozzle
-    prob.root.add('des_vars', IndepVarComp(params))
-    #bearings
-    prob.root.add('des_vars2', IndepVarComp(params))
-    #tube inputs
-    prob.root.add('vars', IndepVarComp(dvars))
-
-    prob.root.connect('des_vars.T', 'tt.nozzle_air_Tt')
-    prob.root.connect('des_vars.W', 'tt.nozzle_air_W')
-
-    prob.root.connect('vars.tube_area', 'tt.tube_area')
-    prob.root.connect('vars.tube_thickness', 'tt.tube_thickness')
-    prob.root.connect('vars.length_tube', 'tt.length_tube')
-    prob.root.connect('vars.num_pods', 'tt.num_pods')
-    prob.root.connect('vars.temp_outside_ambient','tt.tm.temp_outside_ambient')
-
-    prob.setup()
-    prob.root.list_connections()
-
-    prob['des_vars.T'] = 1710.0
-    prob['des_vars.P'] = 0.304434211
-    prob['des_vars.W'] = 1.08
-    prob['des_vars.Cp'] = 0.24
-
-    prob.run()
-
-    print("temp_boundary: ", prob['tt.tm.temp_boundary'])
-    print("temp_resid: ", prob['tt.tm.ss_temp_residual'])
-
-    # print "-----Completed Tube Heat Flux Model Calculations---"
-    # print ""
-    # print "CompressQ-{} SolarQ-{} RadQ-{} ConvecQ-{}".format(test.tm.total_heat_rate_pods, test.tm.q_total_solar, test.tm.q_rad_tot, test.tm.total_q_nat_conv )
-    # print "Equilibrium Wall Temperature: {} K or {} F".format(tesparams['temp_boundary'], cu(tesparams['temp_boundary'],'degK','degF'))
-    # print "Ambient Temperature:          {} K or {} F".format(test.tm.temp_outside_ambient, cu(test.tm.temp_outside_ambient,'degK','degF'))
-    # print "Q Out = {} W  ==>  Q In = {} W ==> Error: {}%".format(test.tm.q_total_out,test.tm.q_total_in,((test.tm.q_total_out-test.tm.q_total_in)/test.tm.q_total_out)*100)
->>>>>>> e531d3ac
+    # print "Q Out = {} W  ==>  Q In = {} W ==> Error: {}%".format(test.tm.q_total_out,test.tm.q_total_in,((test.tm.q_total_out-test.tm.q_total_in)/test.tm.q_total_out)*100)